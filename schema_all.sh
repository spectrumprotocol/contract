--- conflicted
+++ resolved
@@ -1,23 +1,8 @@
 cd contracts
-<<<<<<< HEAD
-cd core
-dirs=($(find . -maxdepth 1 -type d \( ! -name . \)))
-=======
 dirs=($(find . -maxdepth 2 -type d \( ! -name . \)))
->>>>>>> a6802576
 for dir in "${dirs[@]}"; do
   cd $dir
   cargo schema
   cd ..
 done
-cd ..
-
-cd farms
-dirs=($(find . -maxdepth 1 -type d \( ! -name . \)))
-for dir in "${dirs[@]}"; do
-  cd $dir
-  cargo schema
-  cd ..
-done
-cd ..
 cd ..